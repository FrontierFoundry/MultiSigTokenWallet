--- conflicted
+++ resolved
@@ -18,10 +18,6 @@
     <link href="./bower_components/SpinKit/css/spinkit.css" rel="stylesheet" type="text/css" />
     <link href="./bower_components/angular-ui-select/dist/select.css" rel="stylesheet" type="text/css" />
     <!-- 3rd party Script -->
-<<<<<<< HEAD
-    <!-- Insert this line above script imports  -->
-=======
->>>>>>> cac8d085
     <script>
       if (isElectron) {
         if (typeof module === 'object') {window.module = module; module = undefined;}
@@ -117,11 +113,7 @@
       if (isElectron) {
         if (window.module) module = window.module;
       }
-<<<<<<< HEAD
     </script>
-=======
-    </script>    
->>>>>>> cac8d085
   </head>
   <body ng-app="multiSigWeb">
     <nav class="navbar navbar-default navbar-fixed-top" role="navigation" ng-controller="navCtrl">
@@ -152,11 +144,6 @@
               <li ng-class="getMenuItemClass('/transactions')">
                 <a href="#/transactions">
                   Transactions
-                </a>
-              </li>
-              <li ng-if="isElectron && config.wallet=='lightwallet'" ng-class="getMenuItemClass('/accounts')">
-                <a href="#/accounts">
-                  Accounts
                 </a>
               </li>
               <li ng-class="getMenuItemClass('/settings')">
