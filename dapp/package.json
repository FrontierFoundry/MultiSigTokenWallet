{
  "name": "multisigweb",
  "version": "1.0.0",
  "description": "Angular web app made for Multi Sig Wallet",
  "main": "index.html",
  "scripts": {
    "test": "karma start config.karma.js",
<<<<<<< HEAD
    "dist": "zip -x node_modules/\\* -x npm-debug.log -x tests/ -x config.karma.js -x .DS_Store -x .gitignore -r ../multisigWallet.zip ./",
    "postinstall": "./node_modules/bower/bin/bower install && ./node_modules/grunt/bin/grunt ngtemplates",
    "start": "http-server -a 0.0.0.0 -p 5000"
=======
    "dist": "zip -x node_modules/\\* -x npm-debug.log -x tests/\\* -x config.karma.js -x .DS_Store -x .gitignore -r ../multisigWallet.zip ./"
>>>>>>> 156f913c
  },
  "keywords": [
    "ethereum",
    "web3",
    "multisig"
  ],
  "author": "denis.granha@consensys.net",
  "license": "ISC",
  "dependencies": {
    "bower": "^1.8.0",
    "grunt": "^1.0.1",
    "grunt-angular-templates": "^1.1.0",
    "grunt-http-server": "^2.0.0",
    "http-server": "^0.9.0"
  },
  "devDependencies": {
    "grunt-angular-templates": "^1.1.0",
    "grunt-contrib-jshint": "^1.1.0",
    "grunt-contrib-watch": "^1.0.0",
    "jasmine-core": "^2.5.2",
    "jshint": "^2.9.4",
    "karma": "^1.3.0",
    "karma-chrome-launcher": "^2.0.0",
    "karma-jasmine": "^1.1.0",
    "karma-phantomjs-launcher": "^1.0.2",
    "phantomjs-polyfill-object-assign": "0.0.2"
  }
}<|MERGE_RESOLUTION|>--- conflicted
+++ resolved
@@ -5,13 +5,9 @@
   "main": "index.html",
   "scripts": {
     "test": "karma start config.karma.js",
-<<<<<<< HEAD
-    "dist": "zip -x node_modules/\\* -x npm-debug.log -x tests/ -x config.karma.js -x .DS_Store -x .gitignore -r ../multisigWallet.zip ./",
+    "dist": "zip -x node_modules/\\* -x npm-debug.log -x tests/\\* -x config.karma.js -x .DS_Store -x .gitignore -r ../multisigWallet.zip ./",
     "postinstall": "./node_modules/bower/bin/bower install && ./node_modules/grunt/bin/grunt ngtemplates",
     "start": "http-server -a 0.0.0.0 -p 5000"
-=======
-    "dist": "zip -x node_modules/\\* -x npm-debug.log -x tests/\\* -x config.karma.js -x .DS_Store -x .gitignore -r ../multisigWallet.zip ./"
->>>>>>> 156f913c
   },
   "keywords": [
     "ethereum",
