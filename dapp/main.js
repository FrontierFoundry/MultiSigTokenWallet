--- conflicted
+++ resolved
@@ -14,13 +14,9 @@
 let mainWindow;
 
 function restServerSetup () {
-<<<<<<< HEAD
+
   let restServer = express();
-  let restPort = 3000;
-=======
-  let restServer = express()
-  let restPort = 8080
->>>>>>> caf381f4
+  let restPort = 8080;
 
   // Declare routes
   // @todo to be implemented
@@ -51,23 +47,23 @@
   });
 
   restServer.use(function(req, res) {
-    res.status(404).send({url: req.originalUrl + ' not found'})
+    res.status(404).send({url: req.originalUrl + ' not found'});
   });
 
   function _startRestServer () {
     restServer.listen(restPort, function () {
-      console.log("Express Rest Server connected to port " + restPort)
+      console.log("Express Rest Server connected to port " + restPort);
     })
     .on('error', function (err) {
       if (restPort < 65536-1) {
-        restPort++
-        _startRestServer()
+        restPort++;
+        _startRestServer();
       }
-    })
+    });
   }
 
   // run rest server
-  _startRestServer()
+  _startRestServer();
 }
 
 function createWindow () {
