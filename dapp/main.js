const electron = require('electron');
// Module to control application life.
const app = electron.app;
// Module to create native browser window.
const BrowserWindow = electron.BrowserWindow;

<<<<<<< HEAD
const path = require('path')
const url = require('url')
const express = require('express')
let restServer, restPort = null
=======
const path = require('path');
const url = require('url');
>>>>>>> 7f6697b2

// Keep a global reference of the window object, if you don't, the window will
// be closed automatically when the JavaScript object is garbage collected.
let mainWindow;

function restServerSetup () {
  let restServer = express()
  let restPort = 3000

  // Declare routes
  // @todo to be implemented
  restServer.route('/eth_accounts')
  .get(function (req, res) {
    res.json({'message': 'running'})
  })

  restServer.route('/eth_sendtransaction')
  .get(function (req, res) {
    res.json({'message': 'running'})
  })

  restServer.route('/eth_signtransaction')
  .get(function (req, res) {
    res.json({'message': 'running'})
  })

  // run rest server
  restServer.listen(restPort);
}

function createWindow () {
  // Create the browser window.
  mainWindow = new BrowserWindow(
    {
      maximizable: true
    }
  );

  mainWindow.maximize();

  // and load the index.html of the app.
  mainWindow.loadURL(url.format({
    pathname: path.join(__dirname, 'index.html'),
    protocol: 'file:',
    slashes: true
  }));

  // Open the DevTools.
  mainWindow.webContents.openDevTools();

  // Emitted when the window is closed.
  mainWindow.on('closed', function () {
    // Dereference the window object, usually you would store windows
    // in an array if your app supports multi windows, this is the time
    // when you should delete the corresponding element.
    mainWindow = null;
  });

  restServerSetup()

  /*mainWindow.webContents.executeJavaScript(`
    var path = require('path');
    module.paths.push(path.resolve('node_modules'));
    module.paths.push(path.resolve('../node_modules'));
    module.paths.push(path.resolve(__dirname, '..', '..', 'electron', 'node_modules'));
    module.paths.push(path.resolve(__dirname, '..', '..', 'electron.asar', 'node_modules'));
    module.paths.push(path.resolve(__dirname, '..', '..', 'app', 'node_modules'));
    module.paths.push(path.resolve(__dirname, '..', '..', 'app.asar', 'node_modules'));
    path = undefined;
  `);*/
}

// This method will be called when Electron has finished
// initialization and is ready to create browser windows.
// Some APIs can only be used after this event occurs.
app.on('ready', createWindow);

// Quit when all windows are closed.
app.on('window-all-closed', function () {
  // On OS X it is common for applications and their menu bar
  // to stay active until the user quits explicitly with Cmd + Q
  if (process.platform !== 'darwin') {
    app.quit();
  }
});

app.on('activate', function () {
  // On OS X it's common to re-create a window in the app when the
  // dock icon is clicked and there are no other windows open.
  if (mainWindow === null) {
    createWindow();
  }
});

// In this file you can include the rest of your app's specific main process
// code. You can also put them in separate files and require them here.<|MERGE_RESOLUTION|>--- conflicted
+++ resolved
@@ -3,16 +3,10 @@
 const app = electron.app;
 // Module to create native browser window.
 const BrowserWindow = electron.BrowserWindow;
-
-<<<<<<< HEAD
 const path = require('path')
 const url = require('url')
 const express = require('express')
 let restServer, restPort = null
-=======
-const path = require('path');
-const url = require('url');
->>>>>>> 7f6697b2
 
 // Keep a global reference of the window object, if you don't, the window will
 // be closed automatically when the JavaScript object is garbage collected.
