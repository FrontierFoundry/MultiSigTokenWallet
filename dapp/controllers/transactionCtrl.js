(
  function () {
    angular
    .module('multiSigWeb')
    .controller('transactionCtrl', function ($scope, Wallet, Utils, Transaction, $uibModal, $filter) {


      $scope.$watch(
        function () {
          return Transaction.transactions;
        },
        function () {
          $scope.transactions = Transaction.transactions;
          $scope.totalItems = Object.keys($scope.transactions).length;
        }
      );

      $scope.currentPage = 1;
      $scope.itemsPerPage = 10;

      $scope.remove = function (txHash) {
        Transaction.remove(txHash);
      };

      $scope.removeAll = function () {
        Transaction.removeAll();
      };

      $scope.sendRawTransaction = function () {
        $uibModal.open({
          templateUrl: 'partials/modals/signedTransaction.html',
          size: 'md',
          controller: 'signedTransactionCtrl'
        });
      };

      $scope.sendTransaction = function () {
        $uibModal.open({
          templateUrl: 'partials/modals/sendTransaction.html',
          size: 'lg',
          controller: 'sendTransactionCtrl'
        });
      };

      $scope.getNonce = function () {
        $uibModal.open({
          templateUrl: 'partials/modals/getNonce.html',
          size: 'md',
          controller: function ($scope, $uibModalInstance, Wallet, Utils) {
            $scope.cancel = function () {
              $uibModalInstance.dismiss();
            };

            $scope.ok = function () {
              Wallet.web3.eth.getTransactionCount(
                $scope.address,
                function (e, count) {
                  if (e) {
                    Utils.dangerAlert(e);
                  }
                  else {
                    $uibModalInstance.close();
                    Utils.success("Nonce: " + count);
                  }
                }
              );
            };
          }
        });
      };

      // @Deprecated, use getDestinationOrContract() instead
      // $scope.getTo = function (to) {
      //   if (Wallet.wallets[to] && Wallet.wallets[to].name) {
      //     return Wallet.wallets[to].name;
      //   }
      //   else {
      //     return $filter("address")(to);
      //   }
      // };

      /**
      * Returns the transaction or contract address 
      */
      $scope.getDestinationOrContract = function (tx) {
        if (Wallet.wallets[tx.info.to] && Wallet.wallets[tx.info.to].name) {
          return Wallet.wallets[tx.info.to].name;
        }
        else if (tx.receipt.contractAddress) {
          return 'Contract ' + $filter("address")(tx.receipt.contractAddress);
        }
        else {
          return $filter("address")(tx.info.to);
        }
      };
<<<<<<< HEAD
=======

      $scope.decodeLogs = function (logs) {

        return Wallet.decodeLogs(logs);
      }

>>>>>>> 4290b35d
    });
  }
)();<|MERGE_RESOLUTION|>--- conflicted
+++ resolved
@@ -80,7 +80,7 @@
       // };
 
       /**
-      * Returns the transaction or contract address 
+      * Returns the transaction or contract address
       */
       $scope.getDestinationOrContract = function (tx) {
         if (Wallet.wallets[tx.info.to] && Wallet.wallets[tx.info.to].name) {
@@ -93,15 +93,12 @@
           return $filter("address")(tx.info.to);
         }
       };
-<<<<<<< HEAD
-=======
 
       $scope.decodeLogs = function (logs) {
 
         return Wallet.decodeLogs(logs);
       }
 
->>>>>>> 4290b35d
     });
   }
 )();