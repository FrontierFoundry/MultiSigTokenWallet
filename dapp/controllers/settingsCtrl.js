--- conflicted
+++ resolved
@@ -96,11 +96,7 @@
         // Save new configuation
         Config.setConfiguration("userConfig", JSON.stringify(configCopy));
 
-<<<<<<< HEAD
-        if (Web3Service.web3.currentProvider.constructor.name == "HttpProvider") {
-=======
         /*if (Web3Service.web3.currentProvider.constructor.name == "HttpProvider") {
->>>>>>> 7b289810
           Web3Service.web3 = new Web3( new Web3.providers.HttpProvider($scope.config.ethereumNode));
           $window.web3 = Web3Service.web3;
         }*/
