(
  function () {
    angular
    .module("multiSigWeb")
    .directive('convertToNumber', function () {
      return {
        require: 'ngModel',
        link: function (scope, element, attrs, ngModel) {
          ngModel.$parsers.push(function (val) {
            return val !== null ? parseInt(val, 10) : null;
          });
          ngModel.$formatters.push(function (val) {
            return val !== null ? '' + val : null;
          });
        }
      };
    })
    .directive('disabledIfNoAccounts', function (Web3Service) {
      return {
        link: function(scope, element, attrs){
          Web3Service.webInitialized.then(
            function () {
              scope.$watch(function(){
                if(Web3Service.coinbase) {
                  element.removeAttr('disabled');
                }
                else {
                  attrs.$set('disabled', 'disabled');
                }
              });
            }
          );
        }
      };
    })
    .directive('showHideByConnectivity', function (Connection) {
      return {
        link: function(scope, element, attrs){
          /*
          * The HTML is shown by considering the 'showHideByConnectivity'
          * attribute and looking up at the Connection.isConnected variable.
          * Admitted attributes are 'online|offline'.
          */
          scope.$watch(function(){
              if(!Connection.isConnected && attrs.showHideByConnectivity=='online') {
                element.css("display", "none");
              }
              else if(Connection.isConnected && attrs.showHideByConnectivity=='offline') {
                element.css("display", "none");
              }
              else {
                element.css("display", "");
              }
            });

        }
      };
    })
    .directive('showHideByFactoryStatus', function (Web3Service, Connection) {
      return {
        link: function(scope, element, attrs){
          /*
          * The HTML is shown by considering the 'showHideByConnectivity'
          * attribute and looking up at the Connection.isConnected variable.
          * Admitted attributes are 'online|offline'.
          */
          scope.$watch(function (){
            return txDefault.walletFactoryAddress;
          },
          function(){
            var address = Object.assign({}, txDefault, JSON.parse(localStorage.getItem("userConfig"))).walletFactoryAddress;
            if (address) {
              Web3Service.web3.eth.getCode(address, function (e, factory) {
                if (!Connection.isConnected) {
                  element.css("display", "none");
                }
                else if (factory && factory.length > 100) {
                  if (attrs.showHideByFactoryStatus=='online') {
                    element.css("display", "");
                  }
                  else {
                    element.css("display", "none");
                  }
                }
                else {
                  if (attrs.showHideByFactoryStatus=='offline') {
                    element.css("display", "");
                  }
                  else {
                    element.css("display", "none");
                  }
                }
              });
            }
            else {
              if (attrs.showHideByFactoryStatus=='online') {
                element.css("display", "none");
              }
            }
          });

        }
      };
    })
    .directive('valueOrDashByConnectivity', function (Connection) {
      return {
        link: function(scope, element, attrs) {
          /*
          * The value is shown by considering the
          * Connection.isConnected variable.
          */
          scope.$watch(function () {
            if (!Connection.isConnected) {
              element.html("-");
            } else {
              element.html(attrs.valueOrDashByConnectivity);
            }
          });

        }
      };
    })
    .directive('alertEventDescription', function () {
      return {
        link: function(scope, element, attrs) {
          if (attrs.alertEventDescription == 'Submission') {
            element.html('Submission: a new multisig transaction is submitted');
          }
          else if (attrs.alertEventDescription == 'Confirmation') {
            element.html('Confirmation: a multisig transaction is confirmed');
          }
          else if (attrs.alertEventDescription == 'Revocation') {
            element.html('Revocation: a multisig transaction confirmation is revoked');
          }
          else if (attrs.alertEventDescription == 'Execution') {
            element.html('Execution: a multisig transaction is executed successfully');
          }
          else if (attrs.alertEventDescription == 'Execution Failure') {
            element.html('Execution failure: a multisig transaction is executed unsuccessfully');
          }
          else if (attrs.alertEventDescription == 'Deposit') {
            element.html('Deposit: an ether deposit was made');
          }
          else if (attrs.alertEventDescription == 'Owner Addition') {
            element.html('Owner addition: a new multisgi owner was added');
          }
          else if (attrs.alertEventDescription == 'Owner Removal') {
            element.html('Owner removal: a multisig owner was removed');
          }
          else if (attrs.alertEventDescription == 'Requirement Change') {
            element.html('Requirement change: number of required confirmations was changed');
          }
          else if (attrs.alertEventDescription == 'Daily Limit Change') {
            element.html('Daily limit change: amount for daily withdrawal was changed');
          }
          else {
            element.html(attrs.alertEventDescription);
          }
        }
<<<<<<< HEAD
      }
    })
    .directive('match', function($parse) {
      return {
        require: 'ngModel',
        link: function(scope, elem, attrs, ctrl) {
          scope.$watch(function() {
            return $parse(attrs.match)(scope) === ctrl.$modelValue;
          }, function(currentValue) {
            ctrl.$setValidity('mismatch', currentValue);
          });
        }
=======
>>>>>>> cac8d085
      };
    })
    .directive('providerList', function($parse) {
      return {
        restrict: 'E',
        template: '<select class="form-control" name="web3-wallet" id="web3-wallet"' +
        'ng-options="model.value for model in items track by model.name"' +
        'ng-model="selectedItem"' +
        'ng-change="changeEvent()"></select>',
        scope: {          
          defaultItem: "=",
          changeEvent: "@",
          selectedItem: "="
        },
        replace: true,
        link: function(scope, element, attrs) {
          // Filter items
          scope.items = [];
          if (isElectron) {
            scope.items.push(
              {
                name: 'ledger',
                value: 'Ledger Wallet',
              },
              {
                name: 'lightwallet',
                value: 'Light Wallet',
              }
            );
          }
          else {
              scope.items.push(
                {
                  name: 'injected',
                  value: 'Default (MetaMask, Mist, Parity ...)',
                },
                {
                  name: 'ledger',
                  value: 'Ledger Wallet',
                }
              );
          }


          if (scope.defaultItem) {
            for(var x in scope.items) {
              if (scope.items[x].name == scope.defaultItem) {
                scope.selectedItem = scope.items[x];
                break;
              }
            }
          }
          else {
              scope.selectedItem = null;
          }

          //scope.model = scope.selectedItem;

          scope.changeEvent = function() {
            scope.$parent.config.wallet = scope.selectedItem.name;
          }
        }
      };
    });
  }
)();<|MERGE_RESOLUTION|>--- conflicted
+++ resolved
@@ -157,7 +157,6 @@
             element.html(attrs.alertEventDescription);
           }
         }
-<<<<<<< HEAD
       }
     })
     .directive('match', function($parse) {
@@ -170,8 +169,6 @@
             ctrl.$setValidity('mismatch', currentValue);
           });
         }
-=======
->>>>>>> cac8d085
       };
     })
     .directive('providerList', function($parse) {
@@ -181,7 +178,7 @@
         'ng-options="model.value for model in items track by model.name"' +
         'ng-model="selectedItem"' +
         'ng-change="changeEvent()"></select>',
-        scope: {          
+        scope: {
           defaultItem: "=",
           changeEvent: "@",
           selectedItem: "="
